//
//  Copyright (C) 2011-2014  Nick Gasson
//
//  This program is free software: you can redistribute it and/or modify
//  it under the terms of the GNU General Public License as published by
//  the Free Software Foundation, either version 3 of the License, or
//  (at your option) any later version.
//
//  This program is distributed in the hope that it will be useful,
//  but WITHOUT ANY WARRANTY; without even the implied warranty of
//  MERCHANTABILITY or FITNESS FOR A PARTICULAR PURPOSE.  See the
//  GNU General Public License for more details.
//
//  You should have received a copy of the GNU General Public License
//  along with this program.  If not, see <http://www.gnu.org/licenses/>.
//

#define _GNU_SOURCE

#include "util.h"
#include "ident.h"

#include <stdlib.h>
#include <stdio.h>
#include <stdarg.h>
#include <errno.h>
#include <string.h>
#include <stdbool.h>
#ifdef HAVE_EXECINFO_H
#include <execinfo.h>
#endif
#include <signal.h>
#include <stdint.h>
#include <unistd.h>
#include <ctype.h>
#include <assert.h>
#include <limits.h>

#include <sys/types.h>
#include <sys/mman.h>
#include <sys/wait.h>
#ifdef HAVE_SYS_PTRACE_H
#include <sys/ptrace.h>
#endif
#ifdef HAVE_SYS_SYSCTL_H
#include <sys/sysctl.h>
#endif

#ifdef HAVE_SYS_PRCTL_H
#include <sys/prctl.h>
#endif

#if defined(HAVE_UCONTEXT_H)
#include <ucontext.h>
#elif defined(HAVE_SYS_UCONTEXT_H)
#include <sys/ucontext.h>
#endif

#define N_TRACE_DEPTH   16
#define ERROR_SZ        1024
#define PAGINATE_RIGHT  72

#define ANSI_RESET      0
#define ANSI_BOLD       1
#define ANSI_FG_BLACK   30
#define ANSI_FG_RED     31
#define ANSI_FG_GREEN   32
#define ANSI_FG_YELLOW  33
#define ANSI_FG_BLUE    34
#define ANSI_FG_MAGENTA 35
#define ANSI_FG_CYAN    36
#define ANSI_FG_WHITE   37

#define MAX_FMT_BUFS    32
#define MAX_PRINTF_BUFS 8

typedef void (*print_fn_t)(const char *fmt, ...);

static void def_error_fn(const char *msg, const loc_t *loc);

typedef struct guard guard_t;
typedef struct option option_t;

typedef enum {
   OPTION_INT,
   OPTION_STRING
} option_kind_t;

typedef union {
   int   i;
   char *s;
} optval_t;

struct option {
   option_t      *next;
   option_kind_t  kind;
   ident_t        key;
   optval_t       value;
};

struct color_escape {
   const char *name;
   int         value;
};

struct guard {
   const char *tag;
   uintptr_t   base;
   uintptr_t   limit;
   guard_t    *next;
};

struct text_buf {
   char  *buf;
   size_t alloc;
   size_t len;
};

static error_fn_t      error_fn = def_error_fn;
static fatal_fn_t      fatal_fn = NULL;
static bool            want_color = false;
static struct option  *options = NULL;
static guard_t        *guards;
static message_style_t message_style = MESSAGE_FULL;

static const struct color_escape escapes[] = {
   { "",        ANSI_RESET },
   { "bold",    ANSI_BOLD },
   { "black",   ANSI_FG_BLACK },
   { "red",     ANSI_FG_RED },
   { "green",   ANSI_FG_GREEN },
   { "yellow",  ANSI_FG_YELLOW },
   { "blue",    ANSI_FG_BLUE },
   { "magenta", ANSI_FG_MAGENTA },
   { "cyan",    ANSI_FG_CYAN },
   { "white",   ANSI_FG_WHITE },
};

static char *filter_color(const char *str, bool force)
{
   // Replace color strings like "$red$foo$$bar" with ANSI escaped
   // strings like "\033[31mfoo\033[0mbar"

   const size_t maxlen = strlen(str) * 2;
   char *copy = xmalloc(maxlen);
   char *p = copy;
   char *eptr = copy + maxlen;

   const char *escape_start = NULL;

   while (*str != '\0') {
      if (*str == '$') {
         if (escape_start == NULL)
            escape_start = str;
         else {
            const char *e = escape_start + 1;
            const size_t len = str - e;

            if (want_color || force) {
               bool found = false;
               for (int i = 0; i < ARRAY_LEN(escapes); i++) {
                  if (strncmp(e, escapes[i].name, len) == 0) {
                     p += snprintf(p, eptr - p, "\033[%dm", escapes[i].value);
                     found = true;
                     break;
                  }
               }

               if (!found) {
                  strncpy(p, escape_start, len + 2);
                  p += len + 2;
               }
            }

            escape_start = NULL;
         }
      }
      else if (escape_start == NULL)
         *p++ = *str;

      ++str;
   }

   if (escape_start != NULL) {
      const size_t len = str - escape_start;
      strncpy(p, escape_start, len + 1);
      p += len + 1;
   }

   *p = '\0';

   return copy;
}

static void paginate_msg(const char *fmt, va_list ap,
                         int start, int left, int right)
{
   char *strp = xvasprintf(fmt, ap);

   char *filtered = filter_color(strp, false);

   const char *p = filtered;
   int col = start;
   bool escape = false;
   while (*p != '\0') {
      if ((*p == '\n') || (*p == '\r') || (isspace((int)*p) && col >= right)) {
         // Can break line here
         fputc('\n', stderr);
         if (*p == '\r')
            col = 0;
         else {
            for (col = 0; col < left; col++)
               fputc(' ', stderr);
         }
      }
      else {
         fputc(*p, stderr);
         if (*p == '\033')
            escape = true;
         else if (escape) {
            if (*p == 'm')
               escape = false;
         }
         else
            ++col;
      }
      ++p;
   }
   fputc('\n', stderr);

   free(filtered);
   free(strp);
}

static void set_attr(int attr)
{
   if (want_color)
      fprintf(stderr, "\033[%dm", attr);
}

void *xmalloc(size_t size)
{
   void *p = malloc(size);
   if (p == NULL)
      abort();
   return p;
}

void *xcalloc(size_t size)
{
   void *p = calloc(1, size);
   if (p == NULL)
      abort();
   return p;
}

void *xrealloc(void *ptr, size_t size)
{
   ptr = realloc(ptr, size);
   if (ptr == NULL)
      abort();
   return ptr;
}

char *xvasprintf(const char *fmt, va_list ap)
{
   char *strp = NULL;
   if (vasprintf(&strp, fmt, ap) < 0)
      abort();
   return strp;
}

char *xasprintf(const char *fmt, ...)
{
   va_list ap;
   va_start(ap, fmt);
   char *strp = xvasprintf(fmt, ap);
   va_end(ap);
   return strp;
}

static void fmt_color(int color, const char *prefix,
                      const char *fmt, va_list ap)
{
   set_attr(color);
   if (message_style == MESSAGE_COMPACT)
      fprintf(stderr, "%c%s: ", tolower(prefix[0]), prefix + 1);
   else
      fprintf(stderr, "** %s: ", prefix);
   set_attr(ANSI_RESET);
   paginate_msg(fmt, ap, strlen(prefix) + 5, 10,
                (message_style == MESSAGE_COMPACT) ? INT_MAX : PAGINATE_RIGHT);
}

void errorf(const char *fmt, ...)
{
   va_list ap;
   va_start(ap, fmt);
   fmt_color(ANSI_FG_RED, "Error", fmt, ap);
   va_end(ap);
}

void warnf(const char *fmt, ...)
{
   va_list ap;
   va_start(ap, fmt);
   fmt_color(ANSI_FG_YELLOW, "Warning", fmt, ap);
   va_end(ap);
}

void notef(const char *fmt, ...)
{
   va_list ap;
   va_start(ap, fmt);
   fmt_color(ANSI_RESET, "Note", fmt, ap);
   va_end(ap);
}

static void def_error_fn(const char *msg, const loc_t *loc)
{
   if (message_style == MESSAGE_COMPACT)
      fmt_loc(stderr, loc);
   errorf("%s", msg);
   if (message_style == MESSAGE_FULL)
      fmt_loc(stderr, loc);
}

static char *prepare_msg(const char *fmt, va_list ap, bool force_color)
{
   char *strp LOCAL = xvasprintf(fmt, ap);
   return filter_color(strp, force_color);
}

static void msg_at(print_fn_t fn, const loc_t *loc, const char *fmt, va_list ap)
{
<<<<<<< HEAD
   char *strp = prepare_msg(fmt, ap, false);
=======
   char *strp = prepare_msg(fmt, ap);
   if (message_style == MESSAGE_COMPACT)
      fmt_loc(stderr, loc);
>>>>>>> 74bdcdce
   (*fn)("%s", strp);
   if (message_style == MESSAGE_FULL)
      fmt_loc(stderr, loc);
   free(strp);
}

int color_printf(const char *fmt, ...)
{
   va_list ap;
   va_start(ap, fmt);
   char *strp LOCAL = prepare_msg(fmt, ap, true);
   va_end(ap);

   bool escape = false;
   int len = 0;
   for (const char *p = strp; *p != '\0'; p++) {
      if (*p == '\033')
         escape = true;
      if (escape)
         escape = (*p != 'm');
      else
         len += 1;
   }

   printf("%s", strp);
   return len;
}

void error_at(const loc_t *loc, const char *fmt, ...)
{
   va_list ap;
   va_start(ap, fmt);

   char *strp = prepare_msg(fmt, ap, false);
   error_fn(strp, loc != NULL ? loc : &LOC_INVALID);
   free(strp);

   va_end(ap);
}

void warn_at(const loc_t *loc, const char *fmt, ...)
{
   va_list ap;
   va_start(ap, fmt);
   msg_at(warnf, loc, fmt, ap);
   va_end(ap);
}

void note_at(const loc_t *loc, const char *fmt, ...)
{
   va_list ap;
   va_start(ap, fmt);
   msg_at(notef, loc, fmt, ap);
   va_end(ap);
}

void fatal_at(const loc_t *loc, const char *fmt, ...)
{
   va_list ap;
   va_start(ap, fmt);
   fmt_color(ANSI_FG_RED, "Fatal", fmt, ap);
   fmt_loc(stderr, loc);
   va_end(ap);

   if (fatal_fn != NULL)
      (*fatal_fn)();

   exit(EXIT_FAILURE);
}

error_fn_t set_error_fn(error_fn_t fn)
{
   error_fn_t old = error_fn;
   error_fn = fn;
   return old;
}

void set_fatal_fn(fatal_fn_t fn)
{
   fatal_fn = fn;
}

void fatal(const char *fmt, ...)
{
   va_list ap;
   va_start(ap, fmt);
   fmt_color(ANSI_FG_RED, "Fatal", fmt, ap);
   va_end(ap);

   if (fatal_fn != NULL)
      (*fatal_fn)();

   exit(EXIT_FAILURE);
}

void fatal_trace(const char *fmt, ...)
{
   va_list ap;
   va_start(ap, fmt);
   fmt_color(ANSI_FG_RED, "Fatal", fmt, ap);
   va_end(ap);

#ifndef NO_STACK_TRACE
   show_stacktrace();
#endif  // !NO_STACK_TRACE

   exit(EXIT_FAILURE);
}

void fatal_errno(const char *fmt, ...)
{
   va_list ap;
   va_start(ap, fmt);

   set_attr(ANSI_FG_RED);
   fprintf(stderr, "** Fatal: ");
   set_attr(ANSI_RESET);
   vfprintf(stderr, fmt, ap);
   fprintf(stderr, ": %s\n", strerror(errno));

   va_end(ap);

   exit(EXIT_FAILURE);
}

void fmt_loc(FILE *f, const struct loc *loc)
{
   if ((loc == NULL) || (loc->first_line == LINE_INVALID))
      return;

   if (message_style == MESSAGE_COMPACT) {
      fprintf(f, "%s:%d:%d: ", loc->file, loc->first_line,
              loc->first_column + 1);
      return;
   }

   fprintf(f, "\tFile %s, Line %u\n", loc->file, loc->first_line);

   if (loc->linebuf == NULL)
      return;

   const char *lb = loc->linebuf;
   char buf[80];
   size_t i = 0;
   while (i < sizeof(buf) - 1 && *lb != '\0' && *lb != '\n') {
      if (*lb == '\t')
         buf[i++] = ' ';
      else
         buf[i++] = *lb;
      ++lb;
   }
   buf[i] = '\0';

   // Print ... if error location spans multiple lines
   bool many_lines = (loc->first_line != loc->last_line)
      || (i == sizeof(buf) - 1 && i <= loc->last_column);
   int last_col = many_lines ? strlen(buf) + 3 : loc->last_column;

   set_attr(ANSI_FG_CYAN);
   fprintf(f, "    %s%s\n", buf, many_lines ? " ..." : "");
   if (last_col >= loc->first_column) {
      for (unsigned j = 0; j < loc->first_column + 4; j++)
         fprintf(f, " ");
      set_attr(ANSI_FG_GREEN);
      for (unsigned j = 0; j < last_col - loc->first_column + 1; j++)
         fprintf(f, "^");
      set_attr(ANSI_RESET);
      fprintf(f, "\n");
   }
}

#ifndef NO_STACK_TRACE

#ifdef HAVE_EXECINFO_H
static void print_trace(char **messages, int trace_size)
{
   fputs("\n-------- STACK TRACE --------\n", stderr);

   FILE *out = stderr;

   bool decode = getenv("NVC_DECODE");
   if (decode) {
      if ((out = popen("[ -x decode ] && ./decode || cat 1>&2", "w")) == NULL) {
         out = stderr;
         decode = false;
      }
   }

   for (int i = 0; i < trace_size; i++)
      fprintf(out, "%s\n", messages[i]);

   if (decode)
      pclose(out);

   fputs("-----------------------------\n", stderr);
}
#endif

void show_stacktrace(void)
{
#ifdef HAVE_EXECINFO_H
   void *trace[N_TRACE_DEPTH];
   char **messages = NULL;
   int trace_size = 0;

   trace_size = backtrace(trace, N_TRACE_DEPTH);
   messages = backtrace_symbols(trace, trace_size);

   print_trace(messages, trace_size);

   free(messages);
#endif
}

static const char *signame(int sig)
{
   switch (sig) {
   case SIGSEGV: return "SIGSEGV";
   case SIGABRT: return "SIGABRT";
   case SIGILL: return "SIGILL";
   case SIGFPE: return "SIGFPE";
   case SIGUSR1: return "SIGUSR1";
   case SIGBUS: return "SIGBUS";
   default: return "???";
   }
}

static bool check_guard_page(uintptr_t addr)
{
   for (guard_t *it = guards; it != NULL; it = it->next) {
      if ((addr >= it->base) && (addr < it->limit)) {
         fatal_trace("accessed %d bytes beyond $cyan$%s$$ region",
                     (int)(addr - it->base), it->tag);
      }
   }

   return false;
}

static void bt_sighandler(int sig, siginfo_t *info, void *secret)
{
   ucontext_t *uc = (ucontext_t*)secret;
   uintptr_t ip = uc->PC_FROM_UCONTEXT;

   if (sig == SIGSEGV)
      check_guard_page((uintptr_t)info->si_addr);

   fprintf(stderr, "\n*** Caught signal %d (%s)", sig, signame(sig));

   switch (sig) {
   case SIGSEGV:
   case SIGILL:
   case SIGFPE:
   case SIGBUS:
      fprintf(stderr, " [address=%p, ip=%p]", info->si_addr, (void*)ip);
      break;
   }

   fputs(" ***\n", stderr);

#ifdef HAVE_EXECINFO_H
   void *trace[N_TRACE_DEPTH];
   int trace_size = 0;
   char **messages = NULL;

   trace_size = backtrace(trace, N_TRACE_DEPTH);

   // Overwrite sigaction with caller's address
   trace[1] = (void*)ip;

   messages = backtrace_symbols(trace, trace_size);

   // Skip first stack frame (points here)
   print_trace(messages + 1, trace_size - 1);

   free(messages);
#endif

   if (sig != SIGUSR1)
      exit(2);
}

#endif  // NO_STACK_TRACE

bool is_debugger_running(void)
{
   static int cached = -1;
   if (cached != -1)
      return cached;

#if defined __APPLE__

   struct kinfo_proc info;
   info.kp_proc.p_flag = 0;

   int mib[4];
   mib[0] = CTL_KERN;
   mib[1] = KERN_PROC;
   mib[2] = KERN_PROC_PID;
   mib[3] = getpid();

   size_t size = sizeof(info);
   int rc = sysctl(mib, sizeof(mib) / sizeof(*mib), &info, &size, NULL, 0);
   if (rc != 0)
      fatal_errno("sysctl");

   return (cached = ((info.kp_proc.p_flag & P_TRACED) != 0));

#elif defined __linux

   // Hack to detect if Valgrind is running
   FILE *f = fopen("/proc/self/maps", "r");
   if (f != NULL) {
      char buf[1024];
      bool valgrind = false;
      while (!valgrind && fgets(buf, sizeof(buf), f)) {
         if (strstr(buf, "vgpreload"))
            valgrind = true;
      }
      fclose(f);
      if (valgrind)
         return (cached = true);
   }

#ifdef PR_SET_PTRACER
   // For Linux 3.4 and later allow tracing from any proccess

   if (prctl(PR_SET_PTRACER, PR_SET_PTRACER_ANY, 0, 0, 0) < 0)
      perror("prctl");

#endif  // PR_SET_PTRACER

   pid_t pid = fork();

   if (pid == -1)
      fatal_errno("fork");
   else if (pid == 0) {
      int ppid = getppid();

      // Try to trace the parent: if we can then GDB is not running
      if (ptrace(PTRACE_ATTACH, ppid, NULL, NULL) == 0) {
         // Wait for the parent to stop and continue it
         waitpid(ppid, NULL, 0);
         ptrace(PTRACE_CONT, NULL, NULL);

         // Detach
         ptrace(PTRACE_DETACH, ppid, NULL, NULL);

         // Able to trace so debugger not present
         exit(0);
      }
      else {
         // Trace failed so debugger is present
         exit(1);
      }
   }
   else {
      int status;
      waitpid(pid, &status, 0);
      return (cached = WEXITSTATUS(status));
   }

#else

   // Not able to detect debugger on this platform
   return (cached = false);

#endif
}

#ifdef __linux
static void gdb_sighandler(int sig, siginfo_t *info)
{
   char exe[256];
   if (readlink("/proc/self/exe", exe, sizeof(exe)) < 0)
      fatal_errno("readlink");

   pid_t pp = getpid();

   pid_t p = fork();
   if (p == 0) {
      char *pid = xasprintf("%d", pp);
      execl("/usr/bin/gdb", "gdb", "-ex", "cont", exe, pid, NULL);
      free(pid);
      fatal_errno("execl");
   }
   else if (p < 0)
      fatal_errno("fork");
   else {
      // Allow a little time for GDB to start before dropping
      // into the default signal handler
      sleep(1);
      signal(sig, SIG_DFL);
   }
}
#endif  // __linux

void register_trace_signal_handlers(void)
{
#ifndef NO_STACK_TRACE
   if (is_debugger_running())
      return;

   struct sigaction sa;
   sa.sa_sigaction = (void*)bt_sighandler;
   sigemptyset(&sa.sa_mask);
   sa.sa_flags = SA_RESTART | SA_SIGINFO;

   sigaction(SIGSEGV, &sa, NULL);
   sigaction(SIGUSR1, &sa, NULL);
   sigaction(SIGFPE, &sa, NULL);
   sigaction(SIGBUS, &sa, NULL);
   sigaction(SIGILL, &sa, NULL);
   sigaction(SIGABRT, &sa, NULL);
#endif  // NO_STACK_TRACE
}

void register_gdb_signal_handlers(void)
{
#ifdef __linux
   if (is_debugger_running())
      return;

   struct sigaction sa;
   sa.sa_sigaction = (void*)gdb_sighandler;
   sigemptyset(&sa.sa_mask);
   sa.sa_flags = SA_RESTART | SA_SIGINFO;

   sigaction(SIGSEGV, &sa, NULL);
   sigaction(SIGUSR1, &sa, NULL);
   sigaction(SIGFPE, &sa, NULL);
   sigaction(SIGBUS, &sa, NULL);
   sigaction(SIGILL, &sa, NULL);
   sigaction(SIGABRT, &sa, NULL);
#else  // __linux
   register_trace_signal_handlers();
#endif  // __linux
}

void term_init(void)
{
   const char *nvc_no_color = getenv("NVC_NO_COLOR");
   const char *term = getenv("TERM");

   static const char *term_blacklist[] = {
      "dumb"
   };

   want_color = isatty(STDERR_FILENO) && (nvc_no_color == NULL);

   if (want_color && (term != NULL)) {
      for (size_t i = 0; i < ARRAY_LEN(term_blacklist); i++) {
         if (strcmp(term, term_blacklist[i]) == 0) {
            want_color = false;
            break;
         }
      }
   }
}

static void opt_set_generic(const char *name, option_kind_t kind,
                            optval_t value)
{
   ident_t name_i = ident_new(name);
   struct option *it;
   for (it = options; (it != NULL) && (it->key != name_i); it = it->next)
      ;

   if (it != NULL) {
      if (it->kind == OPTION_STRING)
         free(it->value.s);
      it->value = value;
   }
   else {
      it = xmalloc(sizeof(struct option));
      it->key   = ident_new(name);
      it->value = value;
      it->next  = options;
      it->kind  = kind;

      options = it;
   }
}

static optval_t opt_get_generic(const char *name, option_kind_t kind)
{
   ident_t name_i = ident_new(name);
   struct option *it;
   for (it = options; (it != NULL) && (it->key != name_i); it = it->next)
      ;

   if (it != NULL) {
      if (it->kind == kind)
         return it->value;
      else
         fatal_trace("wrong option kind for %s", name);
   }
   else
      fatal_trace("invalid option %s", name);
}

void opt_set_int(const char *name, int val)
{
   opt_set_generic(name, OPTION_INT, (optval_t)val);
}

int opt_get_int(const char *name)
{
   return opt_get_generic(name, OPTION_INT).i;
}

void opt_set_str(const char *name, const char *val)
{
   opt_set_generic(name, OPTION_INT, (optval_t)strdup(val));
}

const char *opt_get_str(const char *name)
{
   return opt_get_generic(name, OPTION_INT).s;
}

char *get_fmt_buf(size_t len)
{
   // This is a bit of a kludge but keeping a sufficient number
   // of static buffers allows us to use format functions multiple
   // times in printf
   static char   *buf_set[MAX_FMT_BUFS];
   static size_t  buflen[MAX_FMT_BUFS];
   static int     next_buf = 0;

   char **bufp = &buf_set[next_buf];
   size_t *blenp = &buflen[next_buf];
   next_buf = (next_buf + 1) % MAX_FMT_BUFS;

   if (*bufp == NULL) {
      *bufp = xmalloc(len);
      *blenp = len;
   }

   while (len > *blenp) {
      *blenp *= 2;
      *bufp = xrealloc(*bufp, *blenp);
   }

   return *bufp;
}

int next_power_of_2(int n)
{
   n--;
   n |= n >> 1;
   n |= n >> 2;
   n |= n >> 4;
   n |= n >> 8;
   n |= n >> 16;
   n++;
   return n;
}

int ilog2(int64_t n)
{
   if (n <= 1)
      return 1;
   else {
      int r = 0;
      int64_t c = 1;
      while (c < n) {
         r += 1;
         c *= 2;
      }
      return r;
   }
}

int64_t ipow(int64_t x, int64_t y)
{
   int64_t r = 1;
   while (y) {
      if (y & 1)
         r *= x;
      y >>= 1;
      x *= x;
   }
   return r;
}

void *mmap_guarded(size_t sz, const char *tag)
{
   const long pagesz = sysconf(_SC_PAGESIZE);

   const size_t pagemsk = pagesz - 1;
   if (sz & pagemsk)
      sz = (sz & ~pagemsk) + pagesz;

#if (defined __APPLE__ || defined __OpenBSD__)
   const int flags = MAP_SHARED | MAP_ANON;
#else
   const int flags = MAP_SHARED | MAP_ANONYMOUS;
#endif

   void *ptr = mmap(NULL, sz + pagesz, PROT_READ | PROT_WRITE, flags, -1, 0);
   if (ptr == MAP_FAILED)
      fatal_errno("mmap");

   uint8_t *guard_ptr = (uint8_t *)ptr + sz;
   if (mprotect(guard_ptr, pagesz, PROT_NONE) < 0)
      fatal_errno("mprotect");

   guard_t *guard = xmalloc(sizeof(guard_t));
   guard->next  = guards;
   guard->tag   = tag;
   guard->base  = (uintptr_t)guard_ptr;
   guard->limit = guard->base + pagesz;

   guards = guard;

   return ptr;
}

int checked_sprintf(char *buf, int len, const char *fmt, ...)
{
   assert(len > 0);

   va_list ap;
   va_start(ap, fmt);

   const int nbytes = vsnprintf(buf, len, fmt, ap);
   if (nbytes >= len)
      fatal_trace("checked_sprintf requires %d bytes but have %d", nbytes, len);

   va_end(ap);

   return nbytes;
}

text_buf_t *tb_new(void)
{
   text_buf_t *tb = xmalloc(sizeof(text_buf_t));
   tb->alloc = 256;
   tb->len   = 0;
   tb->buf   = xmalloc(tb->alloc);

   tb->buf[0] = '\0';

   return tb;
}

void tb_free(text_buf_t *tb)
{
   free(tb->buf);
   free(tb);
}

void _tb_cleanup(text_buf_t **tb)
{
    tb_free(*tb);
}

void tb_printf(text_buf_t *tb, const char *fmt, ...)
{
   int nchars, avail;
   for (;;) {
      va_list ap;
      va_start(ap, fmt);

      avail  = tb->alloc - tb->len;
      nchars = vsnprintf(tb->buf + tb->len, avail, fmt, ap);

      va_end(ap);

      if (nchars < avail)
         break;

      tb->alloc *= 2;
      tb->buf = xrealloc(tb->buf, tb->alloc);
   }

   tb->len += nchars;
}

void tb_append(text_buf_t *tb, char ch)
{
   if (tb->len + 1 <= tb->alloc) {
      tb->alloc *= 2;
      tb->buf = xrealloc(tb->buf, tb->alloc);
   }

   tb->buf[(tb->len)++] = ch;
   tb->buf[tb->len] = '\0';
}

char *tb_claim(text_buf_t *tb)
{
   char *buf = tb->buf;
   tb->buf = NULL;
   return buf;
}

const char *tb_get(text_buf_t *tb)
{
   return tb->buf;
}

void tb_rewind(text_buf_t *tb)
{
   tb->len = 0;
   tb->buf[0] = '\0';
}

void _local_free(void *ptr)
{
   free(*(void **)ptr);
}

void set_message_style(message_style_t style)
{
   message_style = style;

   if (style == MESSAGE_COMPACT)
      want_color = false;
}<|MERGE_RESOLUTION|>--- conflicted
+++ resolved
@@ -333,13 +333,9 @@
 
 static void msg_at(print_fn_t fn, const loc_t *loc, const char *fmt, va_list ap)
 {
-<<<<<<< HEAD
    char *strp = prepare_msg(fmt, ap, false);
-=======
-   char *strp = prepare_msg(fmt, ap);
    if (message_style == MESSAGE_COMPACT)
       fmt_loc(stderr, loc);
->>>>>>> 74bdcdce
    (*fn)("%s", strp);
    if (message_style == MESSAGE_FULL)
       fmt_loc(stderr, loc);
