--- conflicted
+++ resolved
@@ -251,8 +251,5 @@
 access6         gold,fail
 issue90         normal
 issue104        normal
-<<<<<<< HEAD
 proc11          normal
-=======
-elab23          normal
->>>>>>> e63150c6
+elab23          normal